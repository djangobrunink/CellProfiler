"""Modules - pipeline processing modules for CellProfiler
"""

import logging

logger = logging.getLogger(__name__)
import re
import sys
import os.path
import glob
import cellprofiler.module as cpm
from cellprofiler.modules.plugins import plugin_list
from cellprofiler.preferences import get_plugin_directory

# python modules and their corresponding cellprofiler.module classes
pymodule_to_cpmodule = {'align': 'Align',
                        'activecontourmodel': 'ActiveContourModel',
                        'applythreshold': 'ApplyThreshold',
                        'blobdetection': 'BlobDetection',
                        'calculateimageoverlap': 'CalculateImageOverlap',
                        'calculatemath': 'CalculateMath',
                        'calculatestatistics': 'CalculateStatistics',
                        'classifyobjects': 'ClassifyObjects',
                        'closing': 'Closing',
                        'colortogray': 'ColorToGray',
                        'convertobjectstoimage': 'ConvertObjectsToImage',
                        'correctilluminationcalculate': 'CorrectIlluminationCalculate',
                        'correctilluminationapply': 'CorrectIlluminationApply',
                        'createbatchfiles': 'CreateBatchFiles',
                        'crop': 'Crop',
                        'definegrid': 'DefineGrid',
                        'dilation': 'Dilation',
                        'displaydensityplot': 'DisplayDensityPlot',
                        'displaydataonimage': 'DisplayDataOnImage',
                        'displayhistogram': 'DisplayHistogram',
                        'displayplatemap': 'DisplayPlatemap',
                        'displayscatterplot': 'DisplayScatterPlot',
                        'editobjectsmanually': 'EditObjectsManually',
                        'edgedetection': 'EdgeDetection',
                        'enhanceedges': 'EnhanceEdges',
                        'enhanceorsuppressfeatures': 'EnhanceOrSuppressFeatures',
                        'erosion': 'Erosion',
                        'expandorshrinkobjects': 'ExpandOrShrinkObjects',
                        'exporttodatabase': 'ExportToDatabase',
                        'exporttospreadsheet': 'ExportToSpreadsheet',
                        'filterobjects': 'FilterObjects',
                        'flagimage': 'FlagImage',
                        'flipandrotate': 'FlipAndRotate',
                        'gammacorrection': 'GammaCorrection',
                        'gaussianfilter': 'GaussianFilter',
                        'graytocolor': 'GrayToColor',
                        'groups': 'Groups',
                        'histogramequalization': 'HistogramEqualization',
                        'identifydeadworms': 'IdentifyDeadWorms',
                        'identifyobjectsingrid': 'IdentifyObjectsInGrid',
                        'identifyobjectsmanually': 'IdentifyObjectsManually',
                        'identifyprimaryobjects': 'IdentifyPrimaryObjects',
                        'identifysecondaryobjects': 'IdentifySecondaryObjects',
                        'identifytertiaryobjects': 'IdentifyTertiaryObjects',
                        'imagegradient': 'ImageGradient',
                        'imagemath': 'ImageMath',
                        'images': 'Images',
                        'invertforprinting': 'InvertForPrinting',
                        'labelimages': 'LabelImages',
                        'laplacianofgaussian': 'LaplacianOfGaussian',
                        'loadimages': 'LoadImages',
                        # 'loadimagesnew' : 'LoadImagesNew',
                        'loadsingleimage': 'LoadSingleImage',
                        'loaddata': 'LoadData',
                        'makeprojection': 'MakeProjection',
                        'maskimage': 'MaskImage',
                        'maskobjects': 'MaskObjects',
                        'measurecorrelation': 'MeasureCorrelation',
                        'measuregranularity': 'MeasureGranularity',
                        'measureimageareaoccupied': 'MeasureImageAreaOccupied',
                        'measureimagegranularity': 'MeasureGranularity',
                        'measureimageintensity': 'MeasureImageIntensity',
                        'measureimagequality': 'MeasureImageQuality',
                        'measureobjectintensity': 'MeasureObjectIntensity',
                        'measureobjectsizeshape': 'MeasureObjectSizeShape',
                        'measureobjectneighbors': 'MeasureObjectNeighbors',
                        'measureobjectintensitydistribution': 'MeasureObjectIntensityDistribution',
                        'measureneurons': 'MeasureNeurons',
                        'measuretexture': 'MeasureTexture',
                        'medianfilter': 'MedianFilter',
                        'medialaxis': 'MedialAxis',
                        'mergeoutputfiles': 'MergeOutputFiles',
                        'metadata': 'Metadata',
                        'morph': 'Morph',
                        'morphologicalskeleton': 'MorphologicalSkeleton',
                        'namesandtypes': 'NamesAndTypes',
                        'opening': 'Opening',
                        'noisereduction': 'NoiseReduction',
                        'overlayoutlines': 'OverlayOutlines',
                        'randomwalkeralgorithm': 'RandomWalkerAlgorithm',
                        'relateobjects': 'RelateObjects',
                        'reassignobjectnumbers': 'ReassignObjectNumbers',
                        'removeholes': 'RemoveHoles',
                        'removeobjects': 'RemoveObjects',
                        'rescaleintensity': 'RescaleIntensity',
                        'resize': 'Resize',
                        'save': 'Save',
                        'saveimages': 'SaveImages',
                        'smooth': 'Smooth',
                        'straightenworms': 'StraightenWorms',
<<<<<<< HEAD
                        'tophattransform': 'TopHatTransform',
=======
                        'matchtemplate': 'MatchTemplate',
>>>>>>> 92cf6679
                        'trackobjects': 'TrackObjects',
                        'tile': 'Tile',
                        'calculateimageoverlap': 'CalculateImageOverlap',
                        'unmixcolors': 'UnmixColors',
                        'untangleworms': 'UntangleWorms',
                        'watershed': 'Watershed'
                        }

# the builtin CP modules that will be loaded from the cellprofiler.modules directory
builtin_modules = ['align',
                   'activecontourmodel',
                   'applythreshold',
                   'blobdetection',
                   'calculateimageoverlap',
                   'calculatemath',
                   'calculatestatistics',
                   'classifyobjects',
                   'closing',
                   'colortogray',
                   'convertobjectstoimage',
                   'correctilluminationcalculate',
                   'correctilluminationapply',
                   'createbatchfiles',
                   'crop',
                   'definegrid',
                   'dilation',
                   'displaydataonimage',
                   'displaydensityplot',
                   'displayhistogram',
                   'displayplatemap',
                   'displayscatterplot',
                   'editobjectsmanually',
                   'edgedetection',
                   'enhanceedges',
                   'enhanceorsuppressfeatures',
                   'erosion',
                   'expandorshrinkobjects',
                   'exporttodatabase',
                   'exporttospreadsheet',
                   'filterobjects',
                   'flagimage',
                   'flipandrotate',
                   'gammacorrection',
                   'gaussianfilter',
                   'graytocolor',
                   'groups',
                   'histogramequalization',
                   'identifydeadworms',
                   'identifyobjectsingrid',
                   'identifyobjectsmanually',
                   'identifyprimaryobjects',
                   'identifysecondaryobjects',
                   'identifytertiaryobjects',
                   'imagegradient',
                   'imagemath',
                   'images',
                   'invertforprinting',
                   'labelimages',
                   'laplacianofgaussian',
                   'loadimages',
                   # 'loadimagesnew',
                   'loadsingleimage',
                   'loaddata',
                   'makeprojection',
                   'maskimage',
                   'maskobjects',
                   'metadata',
                   'measurecorrelation',
                   'measuregranularity',
                   'measureimageareaoccupied',
                   'measureimageintensity',
                   'measureimagequality',
                   'measureobjectintensity',
                   'measureobjectsizeshape',
                   'measureobjectneighbors',
                   'measureobjectintensitydistribution',
                   'measureneurons',
                   'measuretexture',
                   'medianfilter',
                   'medialaxis',
                   'mergeoutputfiles',
                   'morph',
                   'morphologicalskeleton',
                   'namesandtypes',
                   'opening',
                   'noisereduction',
                   'overlayoutlines',
                   'randomwalkeralgorithm',
                   'relateobjects',
                   'reassignobjectnumbers',
                   'removeholes',
                   'removeobjects',
                   'rescaleintensity',
                   'resize',
                   'save',
                   'saveimages',
                   'smooth',
                   'straightenworms',
<<<<<<< HEAD
                   'tophattransform',
=======
                   'matchtemplate',
>>>>>>> 92cf6679
                   'trackobjects',
                   'tile',
                   'unmixcolors',
                   'untangleworms',
                   'watershed'
                   ]

# CP-Matlab to CP-python module substitutions
substitutions = {'Average': 'MakeProjection',
                 'CalculateRatios': 'CalculateMath',
                 'ClassifyObjectsByTwoMeasurements': 'ClassifyObjects',
                 'Combine': 'ImageMath',
                 'cellprofiler.modules.converttoimage.ConvertToImage': 'ConvertObjectsToImage',
                 'ConvertToImage': 'ConvertObjectsToImage',
                 'CorrectIllumination_Apply': 'CorrectIlluminationApply',
                 'cellprofiler.modules.correctillumination_apply.CorrectIllumination_Apply': 'CorrectIlluminationApply',
                 'CorrectIllumination_Calculate': 'CorrectIlluminationCalculate',
                 'cellprofiler.modules.correctillumination_calculate.CorrectIllumination_Calculate': 'CorrectIlluminationCalculate',
                 'cellprofiler.modules.enhanceorsuppressspeckles.EnhanceOrSuppressSpeckles': 'EnhanceOrSuppressFeatures',
                 'DifferentiateStains': 'UnmixColors',
                 'EnhanceOrSuppressSpeckles': 'EnhanceOrSuppressFeatures',
                 'Exclude': 'MaskObjects',
                 'cellprofiler.modules.expandorshrink.ExpandOrShrink': 'ExpandOrShrinkObjects',
                 'ExpandOrShrink': 'ExpandOrShrinkObjects',
                 'ExportToExcel': 'ExportToSpreadsheet',
                 'cellprofiler.modules.exporttoexcel.ExportToExcel': 'ExportToSpreadsheet',
                 'FilterByObjectMeasurement': 'FilterObjects',
                 'cellprofiler.modules.filterbyobjectmeasurement.FilterByObjectMeasurement': 'FilterObjects',
                 'FindEdges': 'EnhanceEdges',
                 'cellprofiler.modules.findedges.FindEdges': 'EnhanceEdges',
                 'FlagImageForQC': 'FlagImage',
                 'Flip': 'FlipAndRotate',
                 'IdentifyPrimManual': 'IdentifyObjectsManually',
                 'cellprofiler.modules.identifyprimautomatic.IdentifyPrimAutomatic': 'IdentifyPrimaryObjects',
                 'IdentifyPrimAutomatic': 'IdentifyPrimaryObjects',
                 'cellprofiler.modules.identifysecondary.IdentifySecondary': 'IdentifySecondaryObjects',
                 'IdentifySecondary': 'IdentifySecondaryObjects',
                 'cellprofiler.modules.identifytertiarysubregion.IdentifyTertiarySubregion': 'IdentifyTertiaryObjects',
                 'IdentifyTertiarySubregion': 'IdentifyTertiaryObjects',
                 'cellprofiler.modules.imageconvexhull.ImageConvexHull': 'Morph',
                 'ImageConvexHull': 'Morph',
                 'InvertIntensity': 'ImageMath',
                 'KeepLargestObject': 'FilterObjects',
                 'cellprofiler.modules.loadtext.LoadText': 'LoadData',
                 'LoadText': 'LoadData',
                 'cellprofiler.modules.measureimagegranularity.MeasureImageGranularity': 'MeasureGranularity',
                 'MeasureImageGranularity': 'MeasureGranularity',
                 'cellprofiler.modules.measureobjectareashape.MeasureObjectAreaShape': 'MeasureObjectSizeShape',
                 'MeasureObjectAreaShape': 'MeasureObjectSizeShape',
                 'MeasureImageSaturationBlur': 'MeasureImageQuality',
                 'MeasureRadialDistribution': 'MeasureObjectIntensityDistribution',
                 'MeasureObjectRadialDistribution': 'MeasureObjectIntensityDistribution',
                 'cellprofiler.modules.measureobjectradialdistribution.MeasureObjectRadialDistribution': 'MeasureObjectIntensityDistribution',
                 'Multiply': 'ImageMath',
                 'PlaceAdjacent': 'Tile',
                 'cellprofiler.modules.relabelobjects.RelabelObjects': 'ReassignObjectNumbers',
                 'RelabelObjects': 'ReassignObjectNumbers',
                 'cellprofiler.modules.relate.Relate': 'RelateObjects',
                 'Relate': 'RelateObjects',
                 'Rotate': 'FlipAndRotate',
                 'SmoothOrEnhance': 'Smooth',
                 'SmoothKeepingEdges': 'Smooth',
                 'SplitIntoContiguousObjects': 'ReassignObjectNumbers',
                 'Subtract': 'ImageMath',
                 'UnifyObjects': 'ReassignObjectNumbers',
                 'cellprofiler.modules.overlay_outlines.OverlayOutlines': 'OverlayOutlines',
                 'CorrectIllumination_Apply': 'CorrectIlluminationApply',
                 'CorrectIllumination_Calculate': 'CorrectIlluminationCalculate'
                 }

all_modules = {}
svn_revisions = {}
pymodules = []
badmodules = []
datatools = []
pure_datatools = {}

do_not_override = ['set_settings', 'create_from_handles', 'test_valid', 'module_class']
should_override = ['create_settings', 'settings', 'run']


def check_module(module, name):
    if hasattr(module, 'do_not_check'):
        return
    assert name == module.module_name, "Module %s should have module_name %s (is %s)" % (name, name, module.module_name)
    for method_name in do_not_override:
        assert getattr(module, method_name) == getattr(cpm.Module,
                                                       method_name), "Module %s should not override method %s" % (
            name, method_name)
    for method_name in should_override:
        assert getattr(module, method_name) != getattr(cpm.Module,
                                                       method_name), "Module %s should override method %s" % (
            name, method_name)


def find_cpmodule(m):
    '''Returns the CPModule from within the loaded Python module

    m - an imported module

    returns the CPModule class
    '''
    for v, val in m.__dict__.iteritems():
        if isinstance(val, type) and issubclass(val, cpm.Module):
            return val
    raise ValueError("Could not find cellprofiler.module.Module class in %s" % m.__file__)


def fill_modules():
    del pymodules[:]
    del badmodules[:]
    del datatools[:]
    all_modules.clear()
    svn_revisions.clear()

    def add_module(mod, check_svn):
        try:
            m = __import__(mod, globals(), locals(), ['__all__'], 0)
            cp_module = find_cpmodule(m)
            name = cp_module.module_name
        except Exception, e:
            logger.warning("Could not load %s", mod, exc_info=True)
            badmodules.append((mod, e))
            return

        try:
            pymodules.append(m)
            if name in all_modules:
                logger.warning(
                        "Multiple definitions of module %s\n\told in %s\n\tnew in %s",
                        name, sys.modules[all_modules[name].__module__].__file__,
                        m.__file__)
            all_modules[name] = cp_module
            check_module(cp_module, name)
            # attempt to instantiate
            if not hasattr(cp_module, 'do_not_check'):
                cp_module()
            if hasattr(cp_module, "run_as_data_tool"):
                datatools.append(name)
            if check_svn and hasattr(m, '__version__'):
                match = re.match('^\$Revision: ([0-9]+) \$$', m.__version__)
                if match is not None:
                    svn_revisions[name] = match.groups()[0]
            if not hasattr(all_modules[name], "settings"):
                # No settings = pure data tool
                pure_datatools[name] = all_modules[name]
                del all_modules[name]
        except Exception, e:
            logger.warning("Failed to load %s", name, exc_info=True)
            badmodules.append((mod, e))
            if name in all_modules:
                del all_modules[name]
                del pymodules[-1]

    for mod in builtin_modules:
        add_module('cellprofiler.modules.' + mod, True)

    plugin_directory = get_plugin_directory()
    if plugin_directory is not None:
        old_path = sys.path
        sys.path.insert(0, plugin_directory)
        try:
            for mod in plugin_list():
                add_module(mod, False)
        finally:
            sys.path = old_path

    datatools.sort()
    if len(badmodules) > 0:
        logger.warning("could not load these modules: %s",
                       ",".join([x[0] for x in badmodules]))


def add_module_for_tst(module_class):
    all_modules[module_class.module_name] = module_class


fill_modules()

__all__ = ['instantiate_module', 'get_module_names', 'reload_modules',
           'output_module_html', 'add_module_for_tst', 'builtin_modules']

replaced_modules = {
    'LoadImageDirectory': ['LoadImages', 'LoadData'],
    'GroupMovieFrames': ['LoadImages'],
    'IdentifyPrimLoG': ['IdentifyPrimaryObjects'],
    'FileNameMetadata': ['LoadImages']
}
depricated_modules = [
    'CorrectIllumination_Calculate_kate',
    'SubtractBackground'
]
unimplemented_modules = [
    'LabelImages', 'Restart', 'SplitOrSpliceMovie'
]


def get_module_class(module_name):
    if module_name in substitutions:
        module_name = substitutions[module_name]
    module_class = module_name.split('.')[-1]
    if not all_modules.has_key(module_class):
        if pure_datatools.has_key(module_class):
            return pure_datatools[module_class]
        if module_class in unimplemented_modules:
            raise ValueError(("The %s module has not yet been implemented. "
                              "It will be available in a later version "
                              "of CellProfiler.") % module_class)
        if module_class in depricated_modules:
            raise ValueError(("The %s module has been deprecated and will "
                              "not be implemented in CellProfiler 2.0.") %
                             module_class)
        if replaced_modules.has_key(module_class):
            raise ValueError(("The %s module no longer exists. You can find "
                              "similar functionality in: %s") %
                             (module_class, ", ".join(replaced_modules[module_class])))
        raise ValueError("Could not find the %s module" % module_class)
    return all_modules[module_class]


def instantiate_module(module_name):
    module = get_module_class(module_name)()
    if svn_revisions.has_key(module_name):
        module.svn_version = svn_revisions[module_name]
    return module


def get_module_names():
    return all_modules.keys()


def get_data_tool_names():
    return datatools


def reload_modules():
    for m in pymodules:
        try:
            del sys.modules[m.__name__]
        except:
            pass
    fill_modules()<|MERGE_RESOLUTION|>--- conflicted
+++ resolved
@@ -103,13 +103,10 @@
                         'saveimages': 'SaveImages',
                         'smooth': 'Smooth',
                         'straightenworms': 'StraightenWorms',
-<<<<<<< HEAD
-                        'tophattransform': 'TopHatTransform',
-=======
                         'matchtemplate': 'MatchTemplate',
->>>>>>> 92cf6679
                         'trackobjects': 'TrackObjects',
                         'tile': 'Tile',
+                        'tophattransform': 'TopHatTransform',
                         'calculateimageoverlap': 'CalculateImageOverlap',
                         'unmixcolors': 'UnmixColors',
                         'untangleworms': 'UntangleWorms',
@@ -206,13 +203,10 @@
                    'saveimages',
                    'smooth',
                    'straightenworms',
-<<<<<<< HEAD
-                   'tophattransform',
-=======
                    'matchtemplate',
->>>>>>> 92cf6679
                    'trackobjects',
                    'tile',
+                   'tophattransform',
                    'unmixcolors',
                    'untangleworms',
                    'watershed'
