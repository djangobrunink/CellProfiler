--- conflicted
+++ resolved
@@ -5,7 +5,6 @@
 pre-selected or calculated automatically using one of many methods.
 """
 
-<<<<<<< HEAD
 import centrosome.threshold
 import numpy
 import scipy.ndimage
@@ -13,20 +12,12 @@
 import skimage.filters.rank
 import skimage.morphology
 
-=======
->>>>>>> 1decf243
 import cellprofiler.gui.help
 import cellprofiler.image
 import cellprofiler.measurement
 import cellprofiler.module
 import cellprofiler.setting
-<<<<<<< HEAD
-=======
-import centrosome.cpmorphology
-import centrosome.threshold
-import numpy
-import scipy.ndimage.morphology
->>>>>>> 1decf243
+
 
 O_TWO_CLASS = "Two classes"
 O_THREE_CLASS = "Three classes"
