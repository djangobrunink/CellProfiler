"""Measurements.py - storage for image and object measurements

CellProfiler is distributed under the GNU General Public License.
See the accompanying file LICENSE for details.

Copyright (c) 2003-2009 Massachusetts nstitute of Technology
Copyright (c) 2009-2011 Broad Institute
All rights reserved.

Please see the AUTHORS file for credits.

Website: http://www.cellprofiler.org
"""
__version__ = "$Revision$"

import numpy as np
import re
from scipy.io.matlab import loadmat
from itertools import repeat
import cellprofiler.preferences as cpprefs
from cellprofiler.utilities.hdf5_dict import HDF5Dict
import tempfile
import numpy as np
import warnings
import os
import os.path

AGG_MEAN = "Mean"
AGG_STD_DEV = "StDev"
AGG_MEDIAN = "Median"
AGG_NAMES = [AGG_MEAN, AGG_MEDIAN, AGG_STD_DEV]

"""The per-image measurement category"""
IMAGE = "Image"

"""The per-experiment measurement category"""
EXPERIMENT = "Experiment"

"""The relationship measurement category"""
RELATIONSHIP = "Relationship"

"""The neighbor association measurement category"""
NEIGHBORS = "Neighbors"

"""The per-object "category" (if anyone needs the word, "Object")"""
OBJECT = "Object"

COLTYPE_INTEGER = "integer"
COLTYPE_FLOAT = "float"
'''16bit Binary Large Object. This object can fit 64K of raw data.
Currently used for storing image thumbnails as 200 x 200px (max) 8-bit pngs.
Should NOT be used for storing larger than 256 x 256px 8-bit pngs.'''
COLTYPE_BLOB = "blob"
'''24bit Binary Large Object. This object can fit 16M of raw data.
Not currently used'''
COLTYPE_MEDIUMBLOB = "mediumblob"
'''32bit Binary Large Object. This object can fit 4GB of raw data.
Not currently used'''
COLTYPE_LONGBLOB = "longblob"
'''SQL format for a varchar column

To get a varchar column of width X: COLTYPE_VARCHAR_FORMAT % X
'''
COLTYPE_VARCHAR_FORMAT = "varchar(%d)"
COLTYPE_VARCHAR = "varchar"
'''# of characters reserved for path name in the database'''
PATH_NAME_LENGTH = 256
'''# of characters reserved for file name in the database'''
FILE_NAME_LENGTH = 128
COLTYPE_VARCHAR_FILE_NAME = COLTYPE_VARCHAR_FORMAT % FILE_NAME_LENGTH
COLTYPE_VARCHAR_PATH_NAME = COLTYPE_VARCHAR_FORMAT % PATH_NAME_LENGTH

'''Column attribute: only available after post_group is run (True / False)'''
MCA_AVAILABLE_POST_GROUP  = "AvailablePostGroup"

'''The name of the metadata category'''
C_METADATA = "Metadata"

'''The name of the site metadata feature'''
FTR_SITE = "Site"

'''The name of the well metadata feature'''
FTR_WELL = "Well"

'''The name of the row metadata feature'''
FTR_ROW = "Row"

'''The name of the column metadata feature'''
FTR_COLUMN = "Column"

'''The name of the plate metadata feature'''
FTR_PLATE = "Plate"

M_SITE, M_WELL, M_ROW, M_COLUMN, M_PLATE = \
      ['_'.join((C_METADATA, x))
       for x in (FTR_SITE, FTR_WELL, FTR_ROW, FTR_COLUMN, FTR_PLATE)]

MEASUREMENTS_GROUP_NAME = "Measurements"
IMAGE_NUMBER = "ImageNumber"
OBJECT_NUMBER = "ObjectNumber"
GROUP_NUMBER = "Group_Number"
GROUP_INDEX = "Group_Index"

def get_length_from_varchar(x):
    '''Retrieve the length of a varchar column from its coltype def'''
    m = re.match(r'^varchar\(([0-9]+)\)$', x)
    if m is None:
        return None
    return int(m.groups()[0])

class Measurements(object):
    """Represents measurements made on images and objects
    """
    def __init__(self,
                 can_overwrite=False,
                 image_set_start=None):
        """Create a new measurements collection

        can_overwrite - if True, overwriting measurements during operation
                        is allowed. We turn this on for debugging.
        image_set_start - the index of the first image set in the image set list
                          or None to start at the beginning
        """
        # XXX - clean up on destruction of measurements, allow saving of partial results
        dir = cpprefs.get_default_output_directory()
        if not os.path.exists(dir):
            dir = None
        fd, filename = tempfile.mkstemp(prefix='Cpmeasurements', suffix='.hdf5', dir=dir)
        self.hdf5_dict = HDF5Dict(filename)
        os.close(fd)

        self.image_set_number = image_set_start or 1
        self.image_set_start = image_set_start

        self.__can_overwrite = can_overwrite
        self.__is_first_image = True
        self.__initialized_explicitly = False
        self.__relationships = set()
        self.__relationship_names = set()

    def initialize(self, measurement_columns):
        '''Initialize the measurements with a list of objects and features

        This explicitly initializes the measurements with a list of
        object/feature pairs as would be returned by
        get_measurement_columns()

        measurement_columns - list of 3-tuples: object name, feature, type
        '''
        # clear the old data, if any
        self.hdf5_dict.clear()

        def fix_type(t):
            if t == 'integer':
                return np.int
            if t.startswith('varchar'):
                len = t.split('(')[1][:-1]
                return np.dtype('a' + len)
            return t

        for object_name, feature, coltype in measurement_columns:
            coltype = fix_type(coltype)
            if object_name == EXPERIMENT:
                dims = 0
            elif object_name == IMAGE:
                dims = 1
            else:
                dims = 2
            self.hdf5_dict.add_object(object_name)
            self.hdf5_dict.add_feature(object_name, feature)
        self.__initialized_explicitly = True

    def next_image_set(self, explicit_image_set_number=None, erase=False):
        assert explicit_image_set_number is None or explicit_image_set_number > 0
        if explicit_image_set_number is None:
            self.image_set_number += 1
        else:
            self.image_set_number = explicit_image_set_number
        self.__is_first_image = False

        if erase:
            # HDF5 doesn't have an easy way to remove rows, so we
            # just overwrite this imagenumber with 0 in all the
            # tables.
            #
            # The primary use case for overwriting is for testing, so
            # I don't think we need to pack the data, ever. -Ray
            for object_name in self.get_object_names():
                if object_name != EXPERIMENT:
                    self.erase(object_name, self.image_set_number)

    def erase(self, object_name, image_set_number):
        for feature_name in self.get_feature_names(object_name):
            del self.hdf5_dict[object_name, feature_name, image_set_number]
        for feature_name in 'ImageNumber', 'ObjectNumber':
            if self.hdf5_dict.has_data(object_name, feature_name, image_set_number):
                del self.hdf5_dict[object_name, feature_name, image_set_number]

    @property
    def image_set_count(self):
        '''The number of complete image sets measured'''
        # XXX - question for Lee: should this return the minimum number
        # of non-null values across columns in the the Image table?
        try:
            return len(self.hdf5_dict.get_indices('Image', 'ImageNumber'))
        except KeyError:
            return 0

    def get_is_first_image(self):
        '''True if this is the first image in the set'''
        return self.__is_first_image

    def set_is_first_image(self, value):
        if not value:
            raise ValueError("Can only reset to be first image")
        self.__is_first_image = True
        self.image_set_number = self.image_set_start_number

    is_first_image = property(get_is_first_image, set_is_first_image)

    @property
    def image_set_start_number(self):
        '''The first image set (one-based) processed by the pipeline'''
        if self.image_set_start is None:
            return 1
        return self.image_set_start

    @property
    def has_image_set_start(self):
        '''True if the image set has an explicit start'''
        return self.image_set_start is not None

    def load(self, measurements_file_name):
        '''Load measurements from a matlab file'''
        handles = loadmat(measurements_file_name, struct_as_record=True)
        self.create_from_handles(handles)

    def create_from_handles(self, handles):
        '''Load measurements from a handles structure'''
        m = handles["handles"][0, 0][MEASUREMENTS_GROUP_NAME][0, 0]
        for object_name in m.dtype.fields.keys():
            omeas = m[object_name][0, 0]
            for feature_name in omeas.dtype.fields.keys():
                if object_name == IMAGE:
                    values = [x.flatten()[0] for x in omeas[feature_name][0]]
                elif object_name == EXPERIMENT:
                    value = omeas[feature_name][0, 0].flatten()[0]
                    self.add_experiment_measurement(feature_name, value)
                    continue
                else:
                    values = [x.flatten()
                              for x in omeas[feature_name][0].tolist()]
                self.add_all_measurements(object_name,
                                          feature_name,
                                          values)
        #
        # Set the image set number to beyond the last in the handles
        #
        self.image_set_number = self.image_set_count + 1

    def add_image_measurement(self, feature_name, data):
        """Add a measurement to the "Image" category

        """
        self.add_measurement(IMAGE, feature_name, data)

    def add_experiment_measurement(self, feature_name, data):
        """Add an experiment measurement to the measurement

        Experiment measurements have one value per experiment
        """
        self.add_measurement(EXPERIMENT, feature_name, data)

    def get_group_number(self):
        '''The number of the group currently being processed'''
        return self.get_current_image_measurement(GROUP_NUMBER)

    def set_group_number(self, group_number):
        self.add_image_measurement(GROUP_NUMBER, group_number)

    group_number = property(get_group_number, set_group_number)

    def get_group_index(self):
        '''The within-group index of the current image set'''
        return self.get_current_image_measurement(GROUP_INDEX)

    def set_group_index(self, group_index):
        self.add_image_measurement(GROUP_INDEX, group_index)

    group_index = property(get_group_index, set_group_index)

    def add_relate_measurement(
        self, module_number,
        relationship,
        object_name1, object_name2,
        group_indexes1, object_numbers1,
        group_indexes2, object_numbers2):
        '''Add object relationships to the measurements

        module_number - the module that generated the relationship

        relationship - the relationship of the two objects, for instance,
                       "Parent" means object # 1 is the parent of object # 2

        object_name1, object_name2 - the name of the segmentation for the first and second objects

        group_indexes1, group_indexes2 - for each object, the group index of
                                         that object's image set.
                                         (MUST NOT BE A SCALAR)

        object_numbers1, object_numbers2 - for each object, the object number
                                           in the object's object set

        This method lets the caller store any sort of arbitrary relationship
        between objects as long as they are in the same group. To record
        all neighbors within a particular segmentation, call with the same
        object name for object_name1 and object_name2 and the same group
        index - that of the current image. Relating would have different object
        names and TrackObjects would have different group indices.
        '''

        # XXX - check overwrite?
        # XXX - Should group number be moved out of the measurement name?
        group_number = self.group_number
        with self.hdf5_dict.lock:
            relationship_group = self.hdf5_dict.top_group.require_group('%s/%02d_%d_%s_%s_%s' % (RELATIONSHIP, module_number, group_number, relationship, object_name1, object_name2))
            features = ["group_number", "group_index1", "group_index2", "object_number1", "object_number2"]
            if "group_number" not in relationship_group:
                for name in features:
                    relationship_group.create_dataset(name, (0,), dtype='int32', chunks=(1024,), maxshape=(None,))
            current_size = relationship_group['group_number'].shape[0]
            for name in features:
                relationship_group[name].resize((current_size + len(group_indexes1),))
            relationship_group['group_number'][current_size:] = group_number
            relationship_group['group_index1'][current_size:] = group_indexes1
            relationship_group['group_index2'][current_size:] = group_indexes2
            relationship_group['object_number1'][current_size:] = object_numbers1
            relationship_group['object_number2'][current_size:] = object_numbers2
            self.__relationships.add((module_number, group_number, relationship, object_name1, object_name2))
            self.__relationship_names.add(relationship_group.name)

    def get_relationship_groups(self):
        '''Return the keys of each of the relationship groupings.

        The value returned is a list composed of objects with the following
        attributes:
        module_number - the module number of the module used to generate the relationship
        group_number - the group number of the relationship
        relationship - the relationship of the two objects
        object_name1 - the object name of the first object in the relationship
        object_name2 - the object name of the second object in the relationship
        '''

        return [RelationshipKey(module_number, group_number, relationship, obj1, obj2) for
                (module_number, group_number, relationship, obj1, obj2) in self.__relationships]

    def get_relationships(self, module_number, relationship, object_name1, object_name2, group_number):
        if not (module_number, group_number, relationship, object_name1, object_name2) in self.__relationships:
            return np.zeros(0, [("group_index1", int, 1),
                                ("object_number1", int, 1),
                                ("group_index2", int, 1),
                                ("object_number2", int, 1)]).view(np.recarray)
        with self.hdf5_dict.lock:
            grp = self.hdf5_dict.top_group['%s/%02d_%d_%s_%s_%s' % (RELATIONSHIP, module_number, group_number, relationship, object_name1, object_name2)]
            dt = np.dtype([("group_index1", np.int, 1),
                           ("object_number1", np.int, 1),
                           ("group_index2", np.int, 1),
                           ("object_number2", np.int, 1)])
            temp = np.zeros(grp['group_index1'].shape, dt)
            temp['group_index1'] = grp['group_index1']
            temp['object_number1'] = grp['object_number1']
            temp['group_index2'] = grp['group_index2']
            temp['object_number2'] = grp['object_number2']
            return temp.view(np.recarray)

    def add_measurement(self, object_name, feature_name, data, can_overwrite=False, image_set_number=None):
        """Add a measurement or, for objects, an array of measurements to the set

        This is the classic interface - like CPaddmeasurements:
        ObjectName - either the name of the labeled objects or "Image"
        FeatureName - the feature name, encoded with underbars for category/measurement/image/scale
        Data - the data item to be stored
        """
        can_overwrite = can_overwrite or self.__can_overwrite
        if image_set_number is None:
            image_set_number = self.image_set_number

        # some code adds ImageNumber and ObjectNumber measurements explicitly
        if feature_name in (IMAGE_NUMBER, OBJECT_NUMBER):
            return

        fail_if_missing = not (can_overwrite or (self.is_first_image and not self.__initialized_explicitly) or (object_name == EXPERIMENT))
        if fail_if_missing:
            assert object_name in self.get_object_names(), \
                ("Object %s requested for the first time in image set number %d" % \
                     (object_name, self.image_set_number))
            assert feature_name in self.get_feature_names(object_name), \
                ("Feature %s.%s added for the first time in image set # %d (%s %s %s)" % \
                     (object_name, feature_name, self.image_set_number, can_overwrite, self.is_first_image, self.__initialized_explicitly))

        # XXX - Why is this here?  To allow repeated columns in Metadata?
        if (not can_overwrite and
            object_name == IMAGE and feature_name.startswith(C_METADATA)
            and self.has_measurements(object_name, feature_name, image_set_number)):
            assert self.get_measurement(IMAGE, feature_name, image_set_number) == data, '%s != %s at img # %d' % \
                (self.get_measurement(IMAGE, feature_name, image_set_number), data, image_set_number)
        else:
<<<<<<< HEAD
            if can_overwrite:
                if not self.__dictionary.has_key(object_name):
                    self.__dictionary[object_name] = {}
                object_dict = self.__dictionary[object_name]
                if not object_dict.has_key(feature_name):
                    object_dict[feature_name] = [ None] * (self.image_set_index+1)
                
            assert self.__dictionary.has_key(object_name),\
                   ("Object %s requested for the first time on pass # %d" %
                    (object_name,self.image_set_index))
            assert self.__dictionary[object_name].has_key(feature_name),\
                   ("Feature %s.%s added for the first time on pass # %d" %
                    (object_name,feature_name,self.image_set_index))
            if (object_name == IMAGE and feature_name.startswith(C_METADATA)
                and self.has_current_measurements(object_name, feature_name)):
                assert self.get_current_image_measurement(feature_name) == data
            else:
                assert (can_overwrite or not
                        self.has_current_measurements(object_name, feature_name)),\
                       ("Feature %s.%s has already been set for this image cycle" %
                        (object_name,feature_name))
            self.__dictionary[object_name][feature_name][self.image_set_index] = data
    
=======
            assert (can_overwrite or not
                    self.has_measurements(object_name, feature_name, image_set_number)),\
                    ("Feature %s.%s has already been set for image cycle %d" %
                     (object_name, feature_name, image_set_number))

        def wrap_string(v):
            if isinstance(v, basestring):
                return unicode(v).encode('unicode_escape')
            return v

        if object_name == EXPERIMENT:
            if not np.isscalar(data) and data is not None:
                data = data[0]
            if data is None:
                data = []
            self.hdf5_dict[EXPERIMENT, feature_name, 0] = wrap_string(data)
        elif object_name == IMAGE:
            if not np.isscalar(data) and data is not None:
                data = data[0]
            if data is None:
                data = []
            self.hdf5_dict[IMAGE, feature_name, image_set_number] = wrap_string(data)
            self.hdf5_dict[IMAGE, 'ImageNumber', image_set_number] = image_set_number
        else:
            self.hdf5_dict[object_name, feature_name, image_set_number] = data
            self.hdf5_dict[object_name, 'ImageNumber', image_set_number] = [image_set_number] * len(data)
            self.hdf5_dict[object_name, 'ObjectNumber', image_set_number] = np.arange(1, len(data) + 1)

>>>>>>> 12982119
    def get_object_names(self):
        """The list of object names (including Image) that have measurements
        """
        return self.hdf5_dict.top_level_names()

    object_names = property(get_object_names)

    def get_feature_names(self, object_name):
        """The list of feature names (measurements) for an object
        """
        return [name for name in self.hdf5_dict.second_level_names(object_name) if name not in ('ImageNumber', 'ObjectNumber')]

    def has_feature(self, object_name, feature_name):
        return self.hdf5_dict.has_feature(object_name, feature_name)

    def get_current_image_measurement(self, feature_name):
        '''Return the value for the named image measurement

        feature_name - the name of the measurement feature to be returned
        '''
        return self.get_current_measurement(IMAGE, feature_name)

    def get_current_measurement(self, object_name, feature_name):
        """Return the value for the named measurement for the current image set
        object_name  - the name of the objects being measured or "Image"
        feature_name - the name of the measurement feature to be returned
        """
        return self.get_measurement(object_name, feature_name, self.image_set_number)

    def get_measurement(self, object_name, feature_name, image_set_number=None):
        """Return the value for the named measurement and indicated image set"""
        def unwrap_string(v):
            # hdf5 returns string columns as a wrapped type
            if isinstance(v, str):
                return unicode(str(v)).decode('unicode_escape')
            return v
        if object_name == EXPERIMENT:
            return unwrap_string(self.hdf5_dict[EXPERIMENT, feature_name, 0][0])
        if object_name == IMAGE:
            return unwrap_string(self.hdf5_dict[IMAGE, feature_name, image_set_number][0])
        vals = self.hdf5_dict[object_name, feature_name, image_set_number]
        if vals is None:
            return np.array([])
        return vals.flatten()

    def has_measurements(self, object_name, feature_name, image_set_number):
        if object_name == EXPERIMENT:
            return self.hdf5_dict.has_data(EXPERIMENT, feature_name, 0)
        return self.hdf5_dict.has_data(object_name, feature_name, image_set_number)

    def has_current_measurements(self, object_name, feature_name):
        return self.has_measurements(object_name, feature_name, self.image_set_number)

    def get_all_measurements(self, object_name, feature_name):
        warnings.warn("get_all_measurements() is deprecated.  Use get_measurement()", DeprecationWarning, stacklevel=2)

        assert self.hdf5_dict.has_feature(object_name, feature_name) or feature_name in ('ImageNumber', 'ObjectNumber')
        if object_name == EXPERIMENT:
            return self.hdf5_dict[EXPERIMENT, feature_name, 0][0]
        vals = [self.get_measurement(object_name, feature_name, idx) for idx in self.hdf5_dict.get_indices(object_name, 'ImageNumber')]
        if object_name == IMAGE:
            return np.array(vals)
        return vals

    def add_all_measurements(self, object_name, feature_name, values):
        '''Add a list of measurements for all image sets

        object_name - name of object or Images
        feature_name - feature to add
        values - list of either values or arrays of values
        '''
        for idx, val in zip(xrange(len(values)), values):
            if val is None:
                if self.hdf5_dict.has_feature(object_name, feature_name):
                    del self.hdf5_dict[object_name, feature_name, idx + 1]
            else:
                self.add_measurement(object_name, feature_name, val, can_overwrite=True, image_set_number=idx + 1)

    def get_experiment_measurement(self, feature_name):
        """Retrieve an experiment-wide measurement
        """
        return self.get_measurement(EXPERIMENT, feature_name) or 'N/A'

    def apply_metadata(self, pattern, image_set_number=None):
        """Apply metadata from the current measurements to a pattern

        pattern - a regexp-like pattern that specifies how to insert
                  metadata into a string. Each token has the form:
                  "\(?<METADATA_TAG>\)" (matlab-style) or
                  "\g<METADATA_TAG>" (Python-style)
        image_name - name of image associated with the metadata (or None
                     if metadata is not associated with an image)
        image_set_number - # of image set to use to retrieve data.
                           None for current.
        returns a string with the metadata tags replaced by the metadata
        """
        if image_set_number == None:
            image_set_number = self.image_set_number
        result_pieces = []
        double_backquote = "\\\\"
        single_backquote = "\\"
        for piece in pattern.split(double_backquote):
            # Replace tags in piece
            result = ''
            while(True):
                # Replace one tag
                m = re.search('\\(\\?[<](.+?)[>]\\)', piece)
                if not m:
                    m = re.search('\\\\g[<](.+?)[>]', piece)
                    if not m:
                        result += piece
                        break
                result += piece[:m.start()]
                measurement = '%s_%s' % (C_METADATA, m.groups()[0])
                result += str(self.get_measurement("Image", measurement,
                                                   image_set_number))
                piece = piece[m.end():]
            result_pieces.append(result)
        return single_backquote.join(result_pieces)

    def group_by_metadata(self, tags):
        """Return groupings of image sets with matching metadata tags

        tags - a sequence of tags to match.

        Returns a sequence of MetadataGroup objects. Each one represents
        a set of values for the metadata tags along with the imagenumbers of
        the image sets that match the values
        """
        if len(tags) == 0:
            # if there are no tags, all image sets match each other
            return [MetadataGroup({}, range(1, self.image_set_number + 1))]

        #
        # The flat_dictionary has a row of tag values as a key
        #
        flat_dictionary = {}
        values = [self.get_all_measurements(IMAGE, "%s_%s" % (C_METADATA, tag)).tolist()
                  for tag in tags]
        imgnumbers = self.get_all_measurements(IMAGE, IMAGE_NUMBER)
        for imgnumber, row in zip(imgnumbers, zip(*values)):
            if row in flat_dictionary:
                flat_dictionary[row].append(imgnumber)
            else:
                flat_dictionary[row] = [imgnumber]
        result = []
        for row in flat_dictionary.keys():
            tag_dictionary = {}
            tag_dictionary.update(zip(tags, row))
            result.append(MetadataGroup(tag_dictionary, flat_dictionary[row]))
        return result

    def agg_ignore_object(self, object_name):
        """Ignore objects (other than 'Image') if this returns true"""
        if object_name in (EXPERIMENT, NEIGHBORS):
            return True

    def agg_ignore_feature(self, object_name, feature_name):
        """Return true if we should ignore a feature during aggregation"""

        if self.agg_ignore_object(object_name):
            return True
        if self.hdf5_dict.has_feature(object_name, "SubObjectFlag"):
            return True
        return agg_ignore_feature(feature_name)

    def compute_aggregate_measurements(self, image_set_number,
                                       aggs=AGG_NAMES):
        """Compute aggregate measurements for a given image set

        returns a dictionary whose key is the aggregate measurement name and
        whose value is the aggregate measurement value
        """
        d = {}
        for object_name in self.get_object_names():
            if object_name == 'Image':
                continue
            for feature in self.get_feature_names(object_name):
                if self.agg_ignore_feature(object_name, feature):
                    continue
                feature_name = "%s_%s" % (object_name, feature)
                values = self.get_measurement(object_name, feature,
                                              image_set_number)
                if values is not None:
                    values = values[np.isfinite(values)]
                #
                # Compute the mean and standard deviation
                #
                if AGG_MEAN in aggs:
                    mean_feature_name = get_agg_measurement_name(
                        AGG_MEAN, object_name, feature)
                    mean = values.mean() if values is not None else np.NaN
                    d[mean_feature_name] = mean
                if AGG_MEDIAN in aggs:
                    median_feature_name = get_agg_measurement_name(
                        AGG_MEDIAN, object_name, feature)
                    median = np.median(values) if values is not None else np.NaN
                    d[median_feature_name] = median
                if AGG_STD_DEV in aggs:
                    stdev_feature_name = get_agg_measurement_name(
                        AGG_STD_DEV, object_name, feature)
                    stdev = values.std() if values is not None else np.NaN
                    d[stdev_feature_name] = stdev
        return d

class MetadataGroup(dict):
    """A set of metadata tag values and the image set indexes that match

    The MetadataGroup object represents a group of image sets that
    have the same values for a given set of tags. For instance, if an
    experiment has metadata tags of "Plate", "Well" and "Site" and
    we form a metadata group of "Plate" and "Well", then each metadata
    group will have image set indexes of the images taken of a particular
    well
    """
    def __init__(self, tag_dictionary, indexes):
        super(MetadataGroup, self).__init__(tag_dictionary)
        self.__indexes = indexes

    @property
    def indexes(self):
        return self.__indexes

    def __setitem__(self, tag, value):
        raise NotImplementedError("The dictionary is read-only")

def find_metadata_tokens(pattern):
    """Return a list of strings which are the metadata token names in a pattern

    pattern - a regexp-like pattern that specifies how to find
              metadata in a string. Each token has the form:
              "(?<METADATA_TAG>...match-exp...)" (matlab-style) or
              "\g<METADATA_TAG>" (Python-style replace)
              "(?P<METADATA_TAG>...match-exp..)" (Python-style search)
    """
    result = []
    while True:
        m = re.search('\\(\\?[<](.+?)[>]', pattern)
        if not m:
            m = re.search('\\\\g[<](.+?)[>]', pattern)
            if not m:
                m = re.search('\\(\\?P[<](.+?)[>]', pattern)
                if not m:
                    break
        result.append(m.groups()[0])
        pattern = pattern[m.end():]
    return result

def extract_metadata(pattern, text):
    """Return a dictionary of metadata extracted from the text

    pattern - a regexp that specifies how to find
              metadata in a string. Each token has the form:
              "\(?<METADATA_TAG>...match-exp...\)" (matlab-style) or
              "\(?P<METADATA_TAG>...match-exp...\)" (Python-style)
    text - text to be searched

    We do a little fixup in here to change Matlab searches to Python ones
    before executing.
    """
    # Convert Matlab to Python
    orig_pattern = pattern
    pattern = re.sub('(\\(\\?)([<].+?[>])', '\\1P\\2', pattern)
    match = re.search(pattern, text)
    if match:
        return match.groupdict()
    else:
        raise ValueError("Metadata extraction failed: regexp '%s' does not match '%s'" % (orig_pattern, text))

def is_well_row_token(x):
    '''True if the string represents a well row metadata tag'''
    return x.lower() in ("wellrow", "well_row", "row")

def is_well_column_token(x):
    '''true if the string represents a well column metadata tag'''
    return x.lower() in ("wellcol", "well_col", "wellcolumn", "well_column",
                         "column", "col")

def load_measurements(measurements_file_name):
    '''Load measurements from a .mat file'''

    m = Measurements()
    m.load(measurements_file_name)
    return m

def get_agg_measurement_name(agg, object_name, feature):
    '''Return the name of an aggregate measurement

    agg - one of the names in AGG_NAMES, like AGG_MEAN
    object_name - the name of the object that we're aggregating
    feature - the name of the object's measurement
    '''
    return "%s_%s_%s" % (agg, object_name, feature)

def agg_ignore_feature(feature_name):
    '''Return True if the feature is one to be ignored when aggregating'''
    if feature_name.startswith('Description_'):
        return True
    if feature_name.startswith('ModuleError_'):
        return True
    if feature_name.startswith('TimeElapsed_'):
        return True
    if feature_name == "Number_Object_Number":
        return True
    return False

class RelationshipKey:
    def __init__(self, module_number, group_number, relationship,
                 object_name1, object_name2):
        self.module_number = module_number
        self.group_number = group_number
        self.relationship = relationship
        self.object_name1 = object_name1
        self.object_name2 = object_name2<|MERGE_RESOLUTION|>--- conflicted
+++ resolved
@@ -405,31 +405,6 @@
             assert self.get_measurement(IMAGE, feature_name, image_set_number) == data, '%s != %s at img # %d' % \
                 (self.get_measurement(IMAGE, feature_name, image_set_number), data, image_set_number)
         else:
-<<<<<<< HEAD
-            if can_overwrite:
-                if not self.__dictionary.has_key(object_name):
-                    self.__dictionary[object_name] = {}
-                object_dict = self.__dictionary[object_name]
-                if not object_dict.has_key(feature_name):
-                    object_dict[feature_name] = [ None] * (self.image_set_index+1)
-                
-            assert self.__dictionary.has_key(object_name),\
-                   ("Object %s requested for the first time on pass # %d" %
-                    (object_name,self.image_set_index))
-            assert self.__dictionary[object_name].has_key(feature_name),\
-                   ("Feature %s.%s added for the first time on pass # %d" %
-                    (object_name,feature_name,self.image_set_index))
-            if (object_name == IMAGE and feature_name.startswith(C_METADATA)
-                and self.has_current_measurements(object_name, feature_name)):
-                assert self.get_current_image_measurement(feature_name) == data
-            else:
-                assert (can_overwrite or not
-                        self.has_current_measurements(object_name, feature_name)),\
-                       ("Feature %s.%s has already been set for this image cycle" %
-                        (object_name,feature_name))
-            self.__dictionary[object_name][feature_name][self.image_set_index] = data
-    
-=======
             assert (can_overwrite or not
                     self.has_measurements(object_name, feature_name, image_set_number)),\
                     ("Feature %s.%s has already been set for image cycle %d" %
@@ -458,7 +433,6 @@
             self.hdf5_dict[object_name, 'ImageNumber', image_set_number] = [image_set_number] * len(data)
             self.hdf5_dict[object_name, 'ObjectNumber', image_set_number] = np.arange(1, len(data) + 1)
 
->>>>>>> 12982119
     def get_object_names(self):
         """The list of object names (including Image) that have measurements
         """
