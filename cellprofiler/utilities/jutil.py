--- conflicted
+++ resolved
@@ -275,11 +275,6 @@
                     "utilities")
             else:
                 utils_path = os.path.abspath(os.path.split(__file__)[0])
-<<<<<<< HEAD
-            cp_args = [i for i, x in enumerate(args)
-                       if x.startswith('-Djava.class.path=')]
-            js_jar = os.path.join(utils_path, "js.jar")
-=======
                 if not os.path.isdir(utils_path):
                     # CPA's directory structure is this:
                     #
@@ -296,9 +291,6 @@
             cp_args = [i for i, x in enumerate(args)
                        if x.startswith('-Djava.class.path=')]
             js_jar = os.path.join(utils_path, "js.jar")
-            logger.debug("Loading javascript from %s" %js_jar)
-            assert os.path.isfile(js_jar)
->>>>>>> 9a6ad989
             if len(cp_args) > 0:
                 arg_idx = cp_args[0]
                 cp_arg = args[arg_idx]
@@ -308,19 +300,7 @@
                 cp_arg = "-Djava.class.path=" + js_jar
                 arg_idx = -1
             if sys.platform == "darwin":
-<<<<<<< HEAD
                 vm.create_mac(args, RQCLS)
-=======
-                logger.debug("Loading runnablequeue from %s" % utils_path)
-                runnablequeue_jar = os.path.join(
-                    utils_path, "runnablequeue-1.0.0.jar")
-                assert os.path.exists(runnablequeue_jar)
-                args[arg_idx] = cp_arg + os.pathsep + runnablequeue_jar
-                
-                logger.debug("Launching VM in non-python thread")
-                vm.create_mac(args, RQCLS)
-                logger.debug("Attaching to VM in monitor thread")
->>>>>>> 9a6ad989
                 env = vm.attach()
                 __thread_local_env.env = env
             else:
@@ -330,10 +310,6 @@
             traceback.print_exc()
             logger.error("Failed to create Java VM")
             __vm = None
-<<<<<<< HEAD
-=======
-            return
->>>>>>> 9a6ad989
         finally:
             logger.debug("Signalling caller")
             start_event.set()
@@ -450,7 +426,6 @@
         static_call("org/mozilla/javascript/Context", "exit", "()V")
     return result
 
-<<<<<<< HEAD
 def get_future_wrapper(o, fn_post_process=None):
     '''Wrap a java.util.concurrent.Future as a class
     
@@ -494,8 +469,6 @@
                           runnable_or_callable, result)
     return get_future_wrapper(o, fn_post_process)
     
-=======
->>>>>>> 9a6ad989
 def execute_runnable_in_main_thread(runnable, synchronous=False):
     '''Execute a runnable on the main thread
     
@@ -514,14 +487,7 @@
     if sys.platform == "darwin":
         # Assumes that RunnableQueue has been deployed on the main thread
         if synchronous:
-<<<<<<< HEAD
             future = make_future_task(runnable)
-=======
-            future = make_instance(
-                "java/util/concurrent/FutureTask",
-                "(Ljava/lang/Runnable;Ljava/lang/Object;)V",
-                runnable, None)
->>>>>>> 9a6ad989
             execute_future_in_main_thread(future)
         else:
             static_call(RQCLS, "enqueue", "(Ljava/lang/Runnable;)V",
@@ -530,15 +496,10 @@
         run_in_main_thread(
             lambda: call(runnable, "run", "()V"), synchronous)
             
-<<<<<<< HEAD
 def execute_future_in_main_thread(future):
     '''Execute a Future in the main thread
     
     future - a future, wrapped by get_future_wrapper
-=======
-def execute_future_in_main_thread(jfuture):
-    '''Execute a class implementing Future in the main thread
->>>>>>> 9a6ad989
     
     Synchronize with the return, running the event loop.
     '''
@@ -551,23 +512,14 @@
     #-----------------------------------------------------------------------------
     
     if sys.platform != "darwin":
-<<<<<<< HEAD
         run_in_main_thread(future.run, True)
         return future.get()
-=======
-        run_in_main_thread(lambda: call(jfuture, "run", "()V"))
-        return call(jfuture, "get", "()Ljava/lang/Object;")
->>>>>>> 9a6ad989
         
     import wx
     import time
     app = wx.GetApp()
     logger.debug("Enqueueing future on runnable queue")
-<<<<<<< HEAD
     static_call(RQCLS, "enqueue", "(Ljava/lang/Runnable;)V", future.o)
-=======
-    static_call(RQCLS, "enqueue", "(Ljava/lang/Runnable;)V", jfuture)
->>>>>>> 9a6ad989
     if (app is None) or (not wx.Thread_IsMain()):
         logger.debug("Synchronizing without event loop")
         #
@@ -575,7 +527,6 @@
         # by the execution of Future.get() and AWT needing WX to
         # run the event loop. Therefore, we poll before getting.
         #
-<<<<<<< HEAD
         while not future.isDone():
             logger.debug("Future is not done")
             time.sleep(.1)
@@ -584,16 +535,6 @@
         evtloop = wx.EventLoop()
         logger.debug("Polling for future done within main loop")
         while not future.isDone():
-=======
-        while not call(jfuture, "isDone", "()Z"):
-            logger.debug("Future is not done")
-            time.sleep(.1)
-        return call(jfuture, "get", "()Ljava/lang/Object;")
-    elif app.IsMainLoopRunning():
-        evtloop = wx.EventLoop()
-        logger.debug("Polling for future done within main loop")
-        while not call(jfuture, "isDone", "()Z"):
->>>>>>> 9a6ad989
             logger.debug("Future is not done")
             if evtloop.Pending():
                 while evtloop.Pending():
@@ -604,12 +545,6 @@
                 evtloop.Dispatch()
             logger.debug("Sleeping")
             time.sleep(.1)
-<<<<<<< HEAD
-=======
-        
-        logger.debug("Fetching future value")
-        return call(jfuture, "get", "()Ljava/lang/Object;")
->>>>>>> 9a6ad989
     else:
         logger.debug("Polling for future while running main loop")
         class EventLoopTimer(wx.Timer):
@@ -636,50 +571,10 @@
                 if self.fn():
                     self.timer.Stop()
                     self.evtloop.Exit()
-<<<<<<< HEAD
         event_loop_runner = EventLoopRunner(lambda: future.isDone())
         event_loop_runner.Run(time=10)
     logger.debug("Fetching future value")
     return future.get()
-=======
-        event_loop_runner = EventLoopRunner(
-            lambda: call(jfuture, "isDone", "()Z"))
-        event_loop_runner.Run(time=10)
-        return call(jfuture, "get", "()Ljava/lang/Object;")
-        
-        
-def execute_callable_in_main_thread(jcallable):
-    '''Execute a callable on the main thread, returning its value
-    
-    callable - a Java object implementing java.util.concurrent.Callable
-    
-    Returns the result of evaluating the callable's "call" method in the
-    main thread.
-    
-    Hint: to make a callable using scripting,
-    
-    var my_import_scope = new JavaImporter(java.util.concurrent.Callable);
-    with (my_import_scope) {
-        return new Callable() {
-            call: function {
-                <do something that produces result>
-                return result;
-            }
-        };
-    '''
-    if sys.platform == "darwin":
-        # Assumes that RunnableQueue has been deployed on the main thread
-        future = make_instance(
-            "java/util/concurrent/FutureTask",
-            "(Ljava/util/concurrent/Callable;)V",
-            jcallable)
-        return execute_future_in_main_thread(future)
-    else:
-        return run_in_main_thread(
-            lambda: call(jcallable, "call", "()Ljava/lang/Object;"), 
-            True)
-    
->>>>>>> 9a6ad989
 
 def run_in_main_thread(closure, synchronous):
     '''Run a closure in the main Java thread
@@ -842,30 +737,6 @@
 
 def is_instance_of(o, class_name):
     '''Return True if object is instance of class
-<<<<<<< HEAD
-=======
-    
-    o - object in question
-    class_name - class in question. Use slash form: java/lang/Object
-    
-    Note: returns False if o is not a java object (e.g. a string)
-    '''
-    if not isinstance(o, javabridge.JB_Object):
-        return False
-    env = get_env()
-    klass = env.find_class(class_name)
-    jexception = get_env().exception_occurred()
-    if jexception is not None:
-        raise JavaException(jexception)
-    result = env.is_instance_of(o, klass)
-    jexception = get_env().exception_occurred()
-    if jexception is not None:
-        raise JavaException(jexception)
-    return result
-    
-def call(o, method_name, sig, *args):
-    '''Call a method on an object
->>>>>>> 9a6ad989
     
     o - object in question
     class_name - class in question. Use slash form: java/lang/Object
