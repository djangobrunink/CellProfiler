import codecs
import os
import re

import setuptools.dist


def read(*directories):
    pathname = os.path.abspath(os.path.dirname(__file__))

    return codecs.open(os.path.join(pathname, *directories), "r").read()


def find_version(*pathnames):
    data = read(*pathnames)

    matched = re.search(r"^__version__ = ['\"]([^'\"]*)['\"]", data, re.M)

    if matched:
        return matched.group(1)

    raise RuntimeError("Unable to find version string.")


def package_data():
    resources = []

    for root, _, filenames in os.walk(os.path.join("cellprofiler", "data")):
        resources += [
            os.path.relpath(os.path.join(root, filename), "cellprofiler")
            for filename in filenames
        ]

    return {"cellprofiler": resources}


setuptools.setup(
    author="cellprofiler-dev",
    author_email="cellprofiler-dev@broadinstitute.org",
    classifiers=[
        "Development Status :: 5 - Production/Stable",
        "Intended Audience :: Science/Research",
        "License :: OSI Approved :: BSD License",
        "Operating System :: OS Independent",
        "Programming Language :: Python :: 3",
        "Programming Language :: Python :: 3.8",
        "Topic :: Scientific/Engineering :: Bio-Informatics",
        "Topic :: Scientific/Engineering :: Image Recognition",
        "Topic :: Scientific/Engineering",
    ],
    entry_points={"console_scripts": ["cellprofiler=cellprofiler.__main__:main"]},
    extras_require={
        "build": ["black", "pre-commit", "pyinstaller", "twine"],
        "docs": ["Sphinx>=3.1.1", "sphinx-rtd-theme>=0.5.0"],
        "test": ["pytest>=3.3.2,<4"],
    },
    install_requires=[
        "boto3>=1.12.28",
        "cellprofiler-core==4.0.0rc9",
        "centrosome==1.1.7",
        "docutils==0.15.2",
        "h5py>=2.9",
        "imageio>=2.5",
        "inflect>=2.1",
        "Jinja2>=2.11.2",
        "joblib>=0.13",
        "mahotas>=1.4",
        "matplotlib==3.1.3",
        "mysqlclient==1.4.6",
        "numpy>=1.18.2",
        "Pillow>=7.1.0",
        "prokaryote==2.4.1",
        "python-bioformats==4.0.0rc4",
        "python-javabridge==4.0.0rc2",
        "pyzmq==18.0.1",
        "sentry-sdk>=0.16.0",
        "requests>=2.22",
        "scikit-image>=0.17.2",
        "scikit-learn>=0.20",
        "scipy>=1.4.1",
        "six",
<<<<<<< HEAD
        "torch==1.6.0+cpu",
        "torchvision==0.7.0+cpu",
        "wxPython==4.0.7.post2",
=======
        "wxPython>=4.1.0",
>>>>>>> 544366a2
    ],
    license="BSD",
    name="CellProfiler",
    package_data=package_data(),
    include_package_data=True,
    packages=setuptools.find_packages(exclude=["tests*"]),
    python_requires=">=3.8, <4.0",
    setup_requires=["pytest"],
    url="https://github.com/CellProfiler/CellProfiler",
    version=find_version("cellprofiler", "__init__.py"),
)<|MERGE_RESOLUTION|>--- conflicted
+++ resolved
@@ -79,13 +79,9 @@
         "scikit-learn>=0.20",
         "scipy>=1.4.1",
         "six",
-<<<<<<< HEAD
         "torch==1.6.0+cpu",
         "torchvision==0.7.0+cpu",
-        "wxPython==4.0.7.post2",
-=======
         "wxPython>=4.1.0",
->>>>>>> 544366a2
     ],
     license="BSD",
     name="CellProfiler",
