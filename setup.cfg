--- conflicted
+++ resolved
@@ -1,7 +1,9 @@
-<<<<<<< HEAD
+[build_java_dependencies]
+prokaryote-version=1.0.4
+
 [py2exe]
 
-dll_excludes = 
+dll_excludes =
     crypt32.dll,
     iphlpapi.dll,
     jvm.dll,
@@ -14,8 +16,8 @@
     nsi.dll,
     uxtheme.dll,
     winnsi.dll
-    
-excludes = 
+
+excludes =
     Cython,
     ilastik,
     IPython,
@@ -25,8 +27,8 @@
     pylab,
     Tkinter,
     vigra
-    
-includes = 
+
+includes =
     h5py,
     h5py.*,
     lxml,
@@ -35,6 +37,7 @@
     scipy.special,
     scipy.special.*,
     scipy.sparse.csgraph._validation,
+    scipy.linalg.cython_blas,
     skimage.draw,
     skimage._shared.geometry,
     skimage.filters.rank.*,
@@ -43,8 +46,8 @@
     sklearn.neighbors.*,
     sklearn.utils.*,
     sklearn.utils.sparsetools.*
-    
-packages = 
+
+packages =
     cellprofiler,
     cellprofiler.cpmath,
     cellprofiler.gui,
@@ -57,14 +60,13 @@
     h5py,
     imagej,
     libtiff,
-    lxml,
-    zmq
-    
+    lxml
+
 skip_archive = 1
 
 [py2exe_ilastik]
 
-dll_excludes = 
+dll_excludes =
     crypt32.dll,
     iphlpapi.dll,
     jvm.dll,
@@ -78,8 +80,8 @@
     uxtheme.dll,
     vigranumpycore.pyd,
     winnsi.dll
-    
-excludes = 
+
+excludes =
     Cython,
     IPython,
     matplotlib.backends.backend_tk*,
@@ -87,7 +89,7 @@
     PyQt4.uic.port_v3,
     Tkinter,
     vigranumpycore
-    
+
 includes = 
     h5py,
     h5py.*,
@@ -98,6 +100,7 @@
     qimage2ndarray,
     qimage2ndarray.*,
     scipy.io.matlab.streams,
+    scipy.linalg.cython_blas,
     scipy.special,
     scipy.special.*,
     scipy.sparse.csgraph._validation,
@@ -105,29 +108,12 @@
     skimage.draw,
     skimage._shared.geometry,
     skimage.filters.rank.*,
-=======
-[py2app]
-argv-emulation = 1
-excludes =
-    Tkinter
-iconfile = ./artwork/CellProfilerIcon.icns
-includes =
-    h5py.*,
-    lxml.*,
-    scipy.io.matlab.streams,
-    scipy.sparse.csgraph._validation,
-    scipy.special,
-    scipy.special.*,
-    skimage._shared.geometry,
-    skimage.draw,
->>>>>>> 00a736ee
     sklearn.*,
     sklearn.neighbors,
     sklearn.neighbors.*,
     sklearn.utils.*,
-<<<<<<< HEAD
     sklearn.utils.sparsetools.*
-    
+
 packages =
     cellprofiler,
     cellprofiler.cpmath,
@@ -156,8 +142,27 @@
     ilastik.modules.help,
     ilastik.modules.help.core,
     ilastik.modules.help.gui,
-=======
-    sklearn.utils.sparsetools.*,
+    vigra
+
+[py2app]
+argv-emulation = 1
+excludes =
+    Tkinter
+iconfile = ./artwork/CellProfilerIcon.icns
+includes =
+    h5py.*,
+    lxml.*,
+    scipy.io.matlab.streams,
+    scipy.sparse.csgraph._validation,
+    scipy.special,
+    scipy.special.*,
+    skimage._shared.geometry,
+    skimage.draw,
+    sklearn.*,
+    sklearn.neighbors,
+    sklearn.neighbors.*,
+    sklearn.utils.*,
+    sklearn.utils.sparsetools.*
     zmq.utils,
     zmq.utils.*,
     zmq.utils.strtypes
@@ -168,27 +173,17 @@
     centrosome,
     contrib,
     h5py,
->>>>>>> 00a736ee
     imagej,
     javabridge,
     libtiff,
     lxml,
-<<<<<<< HEAD
-    vigra,
-    zmq
-
-skip_archive = 1
-
-with_ilastik = 1
-
-=======
     numpy,
     scipy,
     skimage,
     zmq
 resources =
     artwork
->>>>>>> 00a736ee
+
 [pytest]
 addopts =
     -v
@@ -201,5 +196,4 @@
     ./cellprofiler/matlab/tests/
     ./cellprofiler/modules/tests/
     ./cellprofiler/tests/
-    ./cellprofiler/utilities/tests/
-    +    ./cellprofiler/utilities/tests/